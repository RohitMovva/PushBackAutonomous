--- conflicted
+++ resolved
@@ -7,14 +7,9 @@
 #include <string>
 
 // Forward declarations to avoid circular includes
-<<<<<<< HEAD
-class Odometry;
-class MCL;
-=======
 class OdometryLocalization;
 class MCLLocalization;
 class OdometryReset;
->>>>>>> d1761f0d
 
 /**
  * @brief Localization factory that creates localization implementations
@@ -27,14 +22,10 @@
 private:
     // Factory methods for different implementations
     template<typename... Args>
-<<<<<<< HEAD
-    static std::unique_ptr<ILocalization> createOdometry(Args&&... args);
-=======
     std::unique_ptr<ILocalization> createOdometry(Args&&... args);
 
     template<typename... Args>
     std::unique_ptr<ILocalization> createOdometryReset(Args&&... args);
->>>>>>> d1761f0d
     
     template<typename... Args>
     static std::unique_ptr<ILocalization> createMCL(Args&&... args);
@@ -83,11 +74,6 @@
 {
     switch (type) {
         case LocalizationType::ODOMETRY:
-<<<<<<< HEAD
-            return createOdometry(std::forward<Args>(args)...);
-        case LocalizationType::MONTE_CARLO:
-            return createMCL(std::forward<Args>(args)...);
-=======
             newLocalization = createOdometry(std::forward<Args>(args)...);
             break;
         case LocalizationType::DISTANCE_RESET_ODOMETRY:
@@ -96,7 +82,6 @@
         case LocalizationType::MONTE_CARLO:
             newLocalization = createMCL(std::forward<Args>(args)...);
             break;
->>>>>>> d1761f0d
         default:
             return nullptr;
     }
