#include "navigation/mcl.hpp"
#include "utilities/logger.hpp"
#include "utilities/math/angle.hpp"
#include <algorithm>
#include <numeric>
#include <cmath>

// Particle implementation
void Particle::predict(const Pose& motion, double motionNoise)
{
    // Apply motion model with noise
    std::normal_distribution<double> noise(0.0, motionNoise);
    std::mt19937 gen(std::random_device{}());
    
    pose.x += motion.x + noise(gen);
    pose.y += motion.y + noise(gen);
    pose.theta += motion.theta;
    
    pose.theta = Angles::normalizeAngle(pose.theta);
}

void Particle::updateWeight(double likelihood)
{
    weight *= likelihood;
}

// MCL implementation
MCL::MCL(pros::MotorGroup &left, pros::MotorGroup &right,
                                pros::Rotation &lateral, pros::Imu &IMU,
                                std::vector<Distance>& distanceSensors,
                                int particle_count, double motion_noise_std)
    : numParticles(particle_count)
    , resampleThreshold(0.5)
    , confidence(0.0)
    , generator(randomDevice())
    , motionNoise(0.0, motion_noise_std)
    , IMU(IMU)
    , distanceSensors(distanceSensors) // Initialize to nullptr, will be set later if needed
{
    // Create internal motion model for particle prediction
    motionModel = std::make_unique<Odometry>(
        left, right, lateral, IMU,
        false, true  // Enable filters for better motion prediction
    );
    
    reset();
}

void MCL::initializeParticles()
{
    particles.clear();
    particles.reserve(numParticles);
    
    for (int i = 0; i < numParticles; ++i) {
        // Just create particles that are empty
        particles.emplace_back(
            0,
            0, 
            0,
            1.0 / numParticles 
        );
    }
}

void MCL::reset()
{
    estimatedPose = Pose();
    confidence = 0.0;
    leftVelocity = Velocity();
    rightVelocity = Velocity();
    
    if (motionModel) {
        motionModel->reset();
    }

    initializeParticles();
}

void MCL::update()
{
    if (motionModel) {
        motionModel->update();
        
        // Get velocities from motion model for interface compatibility
        leftVelocity = motionModel->getLeftVelocity();
        rightVelocity = motionModel->getRightVelocity();
    }
    
    predictParticles();
    
    updateParticlesWithSensors();
    
    // 4. Resample if needed
    if (shouldResample()) {
        resampleParticles();
    }
    
    // 5. Estimate pose from particles
    estimatedPose = estimatePoseFromParticles();
    
    // 6. Calculate confidence
    confidence = calculateEffectiveParticleCount() / numParticles;
    
    Logger::getInstance()->log("MCL Pose: %f %f %f (confidence: %f)", 
                              estimatedPose.x, estimatedPose.y, estimatedPose.theta, confidence);
}

void MCL::predictParticles()
{
    if (!motionModel) return;
    
    // Get motion from odometry (this should be the delta since last update)
    Pose motion = motionModel->getPose();
    
    // Apply motion model to each particle with noise
    for (auto& particle : particles) {
        particle.predict(motion, motionNoise.stddev());
    }
    
    // Reset motion model for next iteration to get deltas
    motionModel->setPose(Pose(0, 0, 0));
}

void MCL::updateParticlesWithSensors()
{
    // TODO: Implement sensor updates when sensors are available
    // For now, just maintain equal weights (pure odometry)
    
    // Example of how sensor updates would work:
    // for (auto& particle : particles) {
    //     double likelihood = calculateLikelihood(particle, sensorReading);
    //     particle.updateWeight(likelihood);
    // }
    
    // Placeholder: maintain current weights
    normalizeWeights();
}

void MCL::normalizeWeights()
{
    double totalWeight = 0.0;
    for (const auto& particle : particles) {
        totalWeight += particle.weight;
    }
    
    if (totalWeight > 0.0) {
        for (auto& particle : particles) {
            particle.weight /= totalWeight;
        }
    } else {
        // If all weights are zero, reset to uniform
        for (auto& particle : particles) {
            particle.weight = 1.0 / numParticles;
        }
    }
}

bool MCL::shouldResample() const
{
    return calculateEffectiveParticleCount() < (resampleThreshold * numParticles);
}

double MCL::calculateEffectiveParticleCount() const
{
    double sumSquaredWeights = 0.0;
    for (const auto& particle : particles) {
        sumSquaredWeights += particle.weight * particle.weight;
    }
    return sumSquaredWeights > 0.0 ? 1.0 / sumSquaredWeights : 0.0;
}

void MCL::resampleParticles()
{
    std::vector<Particle> newParticles;
    newParticles.reserve(numParticles);

    // Create cumulative distribution
    std::vector<double> cumulative(numParticles);
    cumulative[0] = particles[0].weight;
    for (size_t i = 1; i < particles.size(); ++i) {
        cumulative[i] = cumulative[i-1] + particles[i].weight;
    }

    // Systematic resampling
    std::uniform_real_distribution<double> dist(0.0, 1.0);
    double start = dist(generator) * (1.0 / numParticles);
    double step = 1.0 / numParticles;
    size_t index = 0;

    for (int i = 0; i < numParticles; ++i) {
        double sample = start + i * step;
        while (index < cumulative.size() - 1 && sample > cumulative[index]) {
            ++index;
        }
        newParticles.push_back(particles[index]);
        newParticles.back().weight = 1.0 / numParticles;
    }

    particles = std::move(newParticles);
}

Pose MCL::estimatePoseFromParticles()
{
    if (particles.empty()) return Pose();
    
    // Weighted average of particle poses
    double totalWeight = 0.0;
    double x = 0.0, y = 0.0;
    
    for (const auto& particle : particles) {
        totalWeight += particle.weight;
        x += particle.pose.x * particle.weight;
        y += particle.pose.y * particle.weight;
    }
    
    if (totalWeight > 0.0) {
        x /= totalWeight;
        y /= totalWeight;
    }
    
<<<<<<< HEAD
    return Pose(x, y, Angles::normalizeAngle(this->imuSensor.get_heading()));
=======
    return Pose(x, y, Angles::normalizeAngle(this->IMU.get_heading()));
>>>>>>> d1761f0d
}

// Core interface implementation
Pose MCL::getPose() const { return estimatedPose; }
void MCL::setPose(const Pose& newPose) {
    estimatedPose = newPose;
    
    // Reinitialize particles around new pose
    std::normal_distribution<double> xNoise(newPose.x, 1.0);
    std::normal_distribution<double> yNoise(newPose.y, 1.0);
    
    for (auto& particle : particles) {
        particle.pose.x = xNoise(generator);
        particle.pose.y = yNoise(generator);
        particle.pose.theta = newPose.theta;
        particle.weight = 1.0 / numParticles;
    }
}

double MCL::getHeading() const { return estimatedPose.theta; }
double MCL::getX() const { return estimatedPose.x; }
double MCL::getY() const { return estimatedPose.y; }
Velocity MCL::getLeftVelocity() const { return leftVelocity; }
Velocity MCL::getRightVelocity() const { return rightVelocity; }

bool MCL::isReliable() const
{
    // MCL is reliable if we have good confidence and motion model is reliable
    return confidence > 0.3 && 
           (motionModel ? motionModel->isReliable() : true);
}

// MCL-specific methods
void MCL::setParticleCount(int count)
{
    numParticles = count;
    initializeParticles();
}

void MCL::setMotionNoiseStd(double std)
{
    motionNoise = std::normal_distribution<double>(0.0, std);
}

MCL::DebugInfo MCL::getMCLDebugInfo() const
{
    if (particles.empty()) {
        return {0, 0.0, 0.0, motionNoise.stddev(), Pose(), Pose(), 0.0};
    }
    
    // Find best and worst particles
    auto minWeightIt = std::min_element(particles.begin(), particles.end(),
        [](const Particle& a, const Particle& b) { return a.weight < b.weight; });
    auto maxWeightIt = std::max_element(particles.begin(), particles.end(),
        [](const Particle& a, const Particle& b) { return a.weight < b.weight; });
    
    // Calculate weight variance
    double meanWeight = 1.0 / numParticles;  // Should be this after normalization
    double variance = 0.0;
    for (const auto& particle : particles) {
        double diff = particle.weight - meanWeight;
        variance += diff * diff;
    }
    variance /= numParticles;
    
    return {
        (int)particles.size(),
        calculateEffectiveParticleCount(),
        confidence,
        motionNoise.stddev(),
        maxWeightIt->pose,
        minWeightIt->pose,
        variance
    };
}

std::unordered_map<std::string, double> MCL::getDebugData() const
{
    std::unordered_map<std::string, double> debug;
    debug["particle_count"] = numParticles;
    debug["effective_particles"] = calculateEffectiveParticleCount();
    debug["confidence"] = confidence;
    debug["motion_noise_std"] = motionNoise.stddev();
    debug["resample_threshold"] = resampleThreshold;
    debug["reliable"] = isReliable() ? 1.0 : 0.0;
    debug["left_velocity"] = leftVelocity.linear;
    debug["right_velocity"] = rightVelocity.linear;
    
    if (motionModel) {
        debug["motion_model_reliable"] = motionModel->isReliable() ? 1.0 : 0.0;
    }
    
    return debug;
}<|MERGE_RESOLUTION|>--- conflicted
+++ resolved
@@ -218,11 +218,7 @@
         y /= totalWeight;
     }
     
-<<<<<<< HEAD
-    return Pose(x, y, Angles::normalizeAngle(this->imuSensor.get_heading()));
-=======
     return Pose(x, y, Angles::normalizeAngle(this->IMU.get_heading()));
->>>>>>> d1761f0d
 }
 
 // Core interface implementation
