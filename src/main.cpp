#include "main.h"

// Robot config
pros::Controller master(pros::E_CONTROLLER_MASTER);
pros::MotorGroup left_mg({-11, -12, -13}); // Creates a motor group with forwards ports 1 & 3 and reversed port 2
pros::MotorGroup right_mg({20, 19, 18});   // Creates a motor group with forwards port 5 and reversed ports 4 & 6
pros::Motor indexer(6);
pros::Motor intake(9);
pros::Motor top_intake(-10);

Trajectory trajectory;

pros::Imu imu_sensor(9);

Logger *logger = Logger::getInstance();

pros::Rotation side_encoder(5);

// Program types
std::string program_type = "autonomous";

// Routes
std::vector<std::vector<double>> route;
std::string route_name = "test2"; // used to be skills

<<<<<<< HEAD
=======
// Robot parameters (needs to be tweaked later)
const float WHEEL_DIAMETER = 2.75;             // Diameter of the wheels in inches
const float TICKS_PER_ROTATION = 300.0;        // Encoder ticks per wheel rotation for blue cartridges
const float GEAR_RATIO = 36.0 / 48.0;          // Gear ratio of the drivetrain
const double WHEEL_BASE_WIDTH = 14.1966209238; // Distance between the left and right wheels in inches
const float DT = 0.01;                         // 10ms in seconds


Odometry odometry(left_mg, right_mg, side_encoder, imu_sensor, WHEEL_BASE_WIDTH, 2.419, false, true, false);
RamseteController ramsete_controller(2.0, 0.7, 4.5 * 12, 5.0, 0.0254000508);
DrivetrainController drive_controller(2.5, 1.85, 0.3, 9.0, 0.00, 0.0);

Robot robot(&left_mg, &right_mg, &imu_sensor, &drive_controller, &ramsete_controller, &odometry);


>>>>>>> b89b2000
/**
 * Runs initialization code. This occurs as soon as the program is started.
 *
 * All other competition modes are blocked by initialize; it is recommended
 * to keep execution time for this mode under a few seconds.
 */
void initialize()
{

    left_mg.set_encoder_units_all(pros::E_MOTOR_ENCODER_COUNTS);
    right_mg.set_encoder_units_all(pros::E_MOTOR_ENCODER_COUNTS);

    // Calibrate the inertial sensor
    imu_sensor.reset();

    side_encoder.set_reversed(true);
<<<<<<< HEAD

    Odometry odometry(left_mg, right_mg, side_encoder, imu_sensor, Config::WHEEL_BASE_WIDTH, Config::LATERAL_WHEEL_OFFSET, false, true);
    
    RamseteController ramsete_controller(2.0, 0.7, 4.5 * 12, 5.0, 0.0254000508);
    DrivetrainController drive_controller(2.5, 1.85, 0.3, 9.0, 0.00, 0.0);

    Robot robot(&left_mg, &right_mg, &imu_sensor, &drive_controller, &ramsete_controller, &odometry);

    Trajectory trajectory;
    trajectory.loadFromFile("/usd/routes/" + route_name + ".txt");
    if (trajectory.empty())
    {
        logger->log("Error: Route file is empty or could not be opened.");
        return;
    }
=======
    // trajectory.loadFromFile("/usd/routes/" + route_name + ".txt");
    // if (trajectory.empty())
    // {
    //     logger->log("Error: Route file is empty or could not be opened.");
    //     return;
    // }
>>>>>>> b89b2000

    logger->log("Robot initialized");
}

/**
 * Runs while the robot is in the disabled state of Field Management System or
 * the VEX Competition Switch, following either autonomous or opcontrol. When
 * the robot is enabled, this task will exit.
 */
void disabled() {}

/**
 * Runs after initialize(), and before autonomous when connected to the Field
 * Management System or the VEX Competition Switch. This is intended for
 * competition-specific initialization routines, such as an autonomous selector
 * on the LCD.
 *
 * This task will exit when the robot is enabled and autonomous or opcontrol
 * starts.
 */
void competition_initialize()
{
}

/**
 * Runs the user autonomous code. This function will be started in its own task
 * with the default priority and stack size whenever the robot is enabled via
 * the Field Management System or the VEX Competition Switch in the autonomous
 * mode. Alternatively, this function may be called in initialize or opcontrol
 * for non-competition testing purposes.
 *
 * If the robot is disabled or communications is lost, the autonomous task
 * will be stopped. Re-enabling the robot will restart the task, not re-start it
 * from where it left off.
 */
void autonomous()
{
    logger->log("Program type: %s", program_type.c_str());

    if (program_type == "autonomous")
    {
        logger->log("Starting autonomous");

        robot.followTrajectory(trajectory);
    }
}

int joystickCurve(int x, double a = 2.5)
{
    return int(((127.0 * std::pow(std::abs(double(x)), std::abs(a))) / (std::pow(127.0, a))) * (double(x) / std::abs(double(x))));
}

/**
 * Runs the operator control code. This function will be started in its own task
 * with the default priority and stack size whenever the robot is enabled via
 * the Field Management System or the VEX Competition Switch in the operator
 * control mode.
 *
 * If no competition control is connected, this function will run immediately
 * following initialize().
 *
 * If the robot is disabled or communications is lost, the
 * operator control task will be stopped. Re-enabling the robot will restart the
 * task, not resume it from where it left off.
 */
void opcontrol()
{
    pros::lcd::print(0, "Program type: %s", program_type.c_str());
    while (true)
    {
        int dir = (master.get_analog(ANALOG_LEFT_Y));                // Gets amount forward/backward from left joystick
        int turn = joystickCurve(master.get_analog(ANALOG_RIGHT_X)); // Gets the turn left/right from right joystick
        pros::lcd::print(1, "Left: %d, Right: %d", dir + turn, dir - turn);
        left_mg.move(dir + turn);                                    // Sets left motor voltage
        right_mg.move(dir - turn);                                   // Sets right motor voltage
        
        if (master.get_digital(DIGITAL_R1)) // If R1 is pressed
        {
            intake.move_velocity(12000); // Run intake at full speed
            top_intake.move_velocity(-12000);
            indexer.move_velocity(12000); // Run indexer at full speed
        }
        else if (master.get_digital(DIGITAL_R2)) // If R2 is pressed
        {
            intake.move_velocity(12000); // Run intake in reverse at full speed
            indexer.move_voltage(-12000); // Run indexer in reverse at full speed
            top_intake.move_voltage(12000); // Run top intake at full speed
        }
        else if (master.get_digital(DIGITAL_L1)) // If L1 is pressed
        {
            intake.move_voltage(-12000); // Run intake at full speed
            top_intake.move_voltage(12000);
            indexer.move_voltage(-12000); // Run indexer at full speed
        }
        else if (master.get_digital(DIGITAL_L2)) // If L2 is pressed
        {
            intake.move_voltage(-12000); // Run intake in reverse at full speed
            indexer.move_voltage(-12000); // Run indexer in reverse at full speed
            top_intake.move_voltage(12000); // Run top intake at full speed
        }
        else
        {
            intake.move_voltage(0); // Stop intake
            top_intake.move_voltage(0); // Stop top intake
            indexer.move_voltage(0); // Stop indexer
        }

        // if (master.get_digital(DIGITAL_L1)) // If L1 is pressed
        // {
        //     indexer.move_velocity(127); // Run indexer at full speed
        // }
        // else if (master.get_digital(DIGITAL_L2)) // If L2 is pressed
        // {
        //     indexer.move_velocity(-127); // Run indexer in reverse at full speed
        // }
        // else
        // {
        //     indexer.move_velocity(0); // Stop indexer
        // }

        pros::delay(10); // Run for 10 ms then update
    }
}<|MERGE_RESOLUTION|>--- conflicted
+++ resolved
@@ -23,24 +23,15 @@
 std::vector<std::vector<double>> route;
 std::string route_name = "test2"; // used to be skills
 
-<<<<<<< HEAD
-=======
 // Robot parameters (needs to be tweaked later)
-const float WHEEL_DIAMETER = 2.75;             // Diameter of the wheels in inches
-const float TICKS_PER_ROTATION = 300.0;        // Encoder ticks per wheel rotation for blue cartridges
-const float GEAR_RATIO = 36.0 / 48.0;          // Gear ratio of the drivetrain
-const double WHEEL_BASE_WIDTH = 14.1966209238; // Distance between the left and right wheels in inches
-const float DT = 0.01;                         // 10ms in seconds
+
+Odometry odometry;
+RamseteController ramsete_controller;
+DrivetrainController drive_controller;
+
+Robot robot;
 
 
-Odometry odometry(left_mg, right_mg, side_encoder, imu_sensor, WHEEL_BASE_WIDTH, 2.419, false, true, false);
-RamseteController ramsete_controller(2.0, 0.7, 4.5 * 12, 5.0, 0.0254000508);
-DrivetrainController drive_controller(2.5, 1.85, 0.3, 9.0, 0.00, 0.0);
-
-Robot robot(&left_mg, &right_mg, &imu_sensor, &drive_controller, &ramsete_controller, &odometry);
-
-
->>>>>>> b89b2000
 /**
  * Runs initialization code. This occurs as soon as the program is started.
  *
@@ -57,9 +48,8 @@
     imu_sensor.reset();
 
     side_encoder.set_reversed(true);
-<<<<<<< HEAD
 
-    Odometry odometry(left_mg, right_mg, side_encoder, imu_sensor, Config::WHEEL_BASE_WIDTH, Config::LATERAL_WHEEL_OFFSET, false, true);
+    Odometry odometry(left_mg, right_mg, side_encoder, imu_sensor, false, true);
     
     RamseteController ramsete_controller(2.0, 0.7, 4.5 * 12, 5.0, 0.0254000508);
     DrivetrainController drive_controller(2.5, 1.85, 0.3, 9.0, 0.00, 0.0);
@@ -73,14 +63,6 @@
         logger->log("Error: Route file is empty or could not be opened.");
         return;
     }
-=======
-    // trajectory.loadFromFile("/usd/routes/" + route_name + ".txt");
-    // if (trajectory.empty())
-    // {
-    //     logger->log("Error: Route file is empty or could not be opened.");
-    //     return;
-    // }
->>>>>>> b89b2000
 
     logger->log("Robot initialized");
 }
