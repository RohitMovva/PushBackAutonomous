#include "main.h"

// Robot config
pros::Controller master(pros::E_CONTROLLER_MASTER);
pros::MotorGroup left_mg({-11, -12, -13});
pros::MotorGroup right_mg({20, 19, 18});
pros::Motor indexer(6);
pros::Motor intake(9);
pros::Motor top_intake(-10);

EnhancedDigitalOut little_will(8, false);
EnhancedDigitalOut trapdoor(7, false);

Trajectory trajectory;

pros::Imu imu_sensor(4);

Logger *logger = Logger::getInstance();

pros::Rotation side_encoder(5);

// Program types
std::string program_type = "autonomous";

// Routes
std::vector<std::vector<double>> route;
std::string route_name = "test2"; // used to be skills

// Robot parameters (needs to be tweaked later)

RamseteController ramsete_controller;
DrivetrainController drive_controller;

Robot robot;


/**
 * Runs initialization code. This occurs as soon as the program is started.
 *
 * All other competition modes are blocked by initialize; it is recommended
 * to keep execution time for this mode under a few seconds.
 */
void initialize()
{

    left_mg.set_encoder_units_all(pros::E_MOTOR_ENCODER_COUNTS);
    right_mg.set_encoder_units_all(pros::E_MOTOR_ENCODER_COUNTS);

    left_mg.tare_position_all();
    right_mg.tare_position_all();

    // Calibrate the inertial sensor
    imu_sensor.reset();

    side_encoder.set_reversed(true);
<<<<<<< HEAD
=======

    // Create localization manager with odometry
    auto localization = std::make_unique<LocalizationManager>(
        LocalizationType::ODOMETRY,
        left_mg, right_mg, side_encoder, imu_sensor, 
        14.1966209238, 0.0,  // track width, lateral offset
        false, true, false   // heading filter, velocity filter, position filter
    );
    
    RamseteController ramsete_controller(2.0, 0.7, 4.5 * 12, 5.0, 0.0254000508);
    DrivetrainController drive_controller(2.5, 1.85, 0.3, 9.0, 0.00, 0.0);

    Robot robot(&left_mg, &right_mg, &imu_sensor, &drive_controller, &ramsete_controller, std::move(localization));

    Trajectory trajectory;
>>>>>>> d1c31aba
    trajectory.loadFromFile("/usd/routes/" + route_name + ".txt");
    if (trajectory.empty())
    {
        logger->log("Error: Route file is empty or could not be opened.");
        return;
    }

    logger->log("Robot initialized");
}

/**
 * Runs while the robot is in the disabled state of Field Management System or
 * the VEX Competition Switch, following either autonomous or opcontrol. When
 * the robot is enabled, this task will exit.
 */
void disabled() {}

/**
 * Runs after initialize(), and before autonomous when connected to the Field
 * Management System or the VEX Competition Switch. This is intended for
 * competition-specific initialization routines, such as an autonomous selector
 * on the LCD.
 *
 * This task will exit when the robot is enabled and autonomous or opcontrol
 * starts.
 */
void competition_initialize()
{
}

/**
 * Runs the user autonomous code. This function will be started in its own task
 * with the default priority and stack size whenever the robot is enabled via
 * the Field Management System or the VEX Competition Switch in the autonomous
 * mode. Alternatively, this function may be called in initialize or opcontrol
 * for non-competition testing purposes.
 *
 * If the robot is disabled or communications is lost, the autonomous task
 * will be stopped. Re-enabling the robot will restart the task, not re-start it
 * from where it left off.
 */
void autonomous()
{
    logger->log("Program type: %s", program_type.c_str());

    if (program_type == "autonomous")
    {
        // logger->log()
        logger->log("Starting autonomous");

        robot.followTrajectory(trajectory);
    }
}

int joystickCurve(int x, double a = 2.5)
{
    return int(((127.0 * std::pow(std::abs(double(x)), std::abs(a))) / (std::pow(127.0, a))) * (double(x) / std::abs(double(x))));
}

/**
 * Runs the operator control code. This function will be started in its own task
 * with the default priority and stack size whenever the robot is enabled via
 * the Field Management System or the VEX Competition Switch in the operator
 * control mode.
 *
 * If no competition control is connected, this function will run immediately
 * following initialize().
 *
 * If the robot is disabled or communications is lost, the
 * operator control task will be stopped. Re-enabling the robot will restart the
 * task, not resume it from where it left off.
 */
void opcontrol()
{
    pros::lcd::print(0, "Program type: %s", program_type.c_str());
    while (true)
    {
        int dir = (master.get_analog(ANALOG_LEFT_Y));                // Gets amount forward/backward from left joystick
        int turn = joystickCurve(master.get_analog(ANALOG_RIGHT_X)); // Gets the turn left/right from right joystick
        pros::lcd::print(1, "Left: %d, Right: %d", dir + turn, dir - turn);
        left_mg.move(dir + turn);                                    // Sets left motor voltage
        right_mg.move(dir - turn);                                   // Sets right motor voltage
        
        if (master.get_digital(DIGITAL_R1)) // Intake into basket
        {
            intake.move_velocity(12000); // Run intake at full speed
            top_intake.move_velocity(-12000);
            indexer.move_velocity(12000); // Run indexer at full speed
            if (trapdoor.get_state())
            {
                trapdoor.toggle();
            }
        }
        else if (master.get_digital(DIGITAL_R2)) // Outake to middle goal
        {
            intake.move_velocity(12000); // Run intake in reverse at full speed
            top_intake.move_voltage(1500); // Run top intake at full speed
            indexer.move_voltage(-12000); // Run indexer in reverse at full speed
        }
        else if (master.get_digital(DIGITAL_L1)) // Outake into low goal
        {
            intake.move_voltage(-12000); // Run intake at full speed
            top_intake.move_voltage(12000);
            indexer.move_voltage(-12000); // Run indexer at full speed
        }
        else if (master.get_digital(DIGITAL_L2)) // Outake to high goal
        {
            intake.move_voltage(12000); // Run intake in reverse at full speed
            indexer.move_voltage(-12000); // Run indexer in reverse at full speed
            top_intake.move_voltage(-12000); // Run top intake at full speed
            if (!trapdoor.get_state())
            {
                trapdoor.toggle();
            }
        }
        else
        {
            intake.move_voltage(0); // Stop intake
            top_intake.move_voltage(0); // Stop top intake
            indexer.move_voltage(0); // Stop indexer
        }

        little_will.input_toggle(master.get_digital(DIGITAL_A)); // Toggle little will on A button press

        pros::delay(Config::DT);
    }
}<|MERGE_RESOLUTION|>--- conflicted
+++ resolved
@@ -53,8 +53,6 @@
     imu_sensor.reset();
 
     side_encoder.set_reversed(true);
-<<<<<<< HEAD
-=======
 
     // Create localization manager with odometry
     auto localization = std::make_unique<LocalizationManager>(
@@ -70,7 +68,6 @@
     Robot robot(&left_mg, &right_mg, &imu_sensor, &drive_controller, &ramsete_controller, std::move(localization));
 
     Trajectory trajectory;
->>>>>>> d1c31aba
     trajectory.loadFromFile("/usd/routes/" + route_name + ".txt");
     if (trajectory.empty())
     {
